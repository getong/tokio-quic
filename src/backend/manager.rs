--- conflicted
+++ resolved
@@ -177,23 +177,11 @@
                     None => self.client_map.get_mut(&conn_id).unwrap(),
                 }
             };
-
-<<<<<<< HEAD
-            if sender
-                .send(Datapacket {
-                    from,
-                    data: buf.filled_mut().to_vec(),
-                })
-                .is_err()
-            {
-                error!("Failed to send data to thread!");
-=======
             if let Err(err) = sender.send(DataPacket {
                 from,
                 data: buf.filled_mut().to_vec(),
             }) {
                 error!("Failed to send data to thread: {err}");
->>>>>>> 44ba17fb
             }
         }
     }
